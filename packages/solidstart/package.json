{
  "name": "@sentry/solidstart",
  "version": "8.27.0",
  "description": "Official Sentry SDK for Solid Start",
  "repository": "git://github.com/getsentry/sentry-javascript.git",
  "homepage": "https://github.com/getsentry/sentry-javascript/tree/master/packages/solidstart",
  "author": "Sentry",
  "license": "MIT",
  "engines": {
    "node": ">=16"
  },
  "files": [
    "/build",
    "/client",
    "/server",
    "/*.d.ts",
    "/*.d.ts.map"
  ],
  "main": "build/cjs/index.server.js",
  "module": "build/esm/index.server.js",
  "browser": "build/esm/index.client.js",
  "types": "build/types/index.types.d.ts",
  "//": [
    "For `@sentry/solidstart/solidrouter` types to resolve correctly for both `moduleResolution: bundler` and `moduleResolution: node`",
    "- type definitions have to be exported at root level (/build won't work)",
    "- type definitions have to match in name (i.e. `solidrouter.d.ts`)",
    "- the `types` entry needs to be set both at the root of the export and within `browser` and `node`"
  ],
  "exports": {
    "./package.json": "./package.json",
    ".": {
      "types": "./build/types/index.types.d.ts",
      "browser": {
        "import": "./build/esm/index.client.js",
        "require": "./build/cjs/index.client.js"
      },
      "node": {
        "import": "./build/esm/index.server.js",
        "require": "./build/cjs/index.server.js"
      }
    },
    "./middleware": {
      "types": "./middleware.d.ts",
      "import": {
        "types": "./middleware.d.ts",
        "default": "./build/esm/middleware.js"
      },
      "require": {
        "types": "./middleware.d.ts",
        "default": "./build/cjs/middleware.js"
      }
    },
    "./solidrouter": {
      "types": "./solidrouter.d.ts",
      "browser": {
        "types": "./solidrouter.d.ts",
        "import": "./build/esm/solidrouter.client.js",
        "require": "./build/cjs/solidrouter.client.js"
      },
      "node": {
        "types": "./solidrouter.d.ts",
        "import": "./build/esm/solidrouter.server.js",
        "require": "./build/cjs/solidrouter.server.js"
      }
    }
  },
  "publishConfig": {
    "access": "public"
  },
  "peerDependencies": {
    "@solidjs/router": "^0.13.4",
    "@solidjs/start": "^1.0.0"
  },
  "peerDependenciesMeta": {
    "@solidjs/router": {
      "optional": true
    }
  },
  "dependencies": {
    "@opentelemetry/instrumentation": "^0.52.1",
<<<<<<< HEAD
    "@sentry/core": "8.26.0",
    "@sentry/node": "8.26.0",
    "@sentry/opentelemetry": "8.26.0",
    "@sentry/solid": "8.26.0",
    "@sentry/types": "8.26.0",
    "@sentry/utils": "8.26.0",
    "@sentry/vite-plugin": "2.22.3"
=======
    "@sentry/core": "8.27.0",
    "@sentry/node": "8.27.0",
    "@sentry/opentelemetry": "8.27.0",
    "@sentry/solid": "8.27.0",
    "@sentry/types": "8.27.0",
    "@sentry/utils": "8.27.0",
    "@sentry/vite-plugin": "2.19.0"
>>>>>>> 3964548c
  },
  "devDependencies": {
    "@solidjs/router": "^0.13.4",
    "@solidjs/start": "^1.0.0",
    "@solidjs/testing-library": "0.8.5",
    "@testing-library/jest-dom": "^6.4.5",
    "@testing-library/user-event": "^14.5.2",
    "vite-plugin-solid": "^2.8.2"
  },
  "scripts": {
    "build": "run-p build:transpile build:types",
    "build:dev": "yarn build",
    "build:transpile": "rollup -c rollup.npm.config.mjs",
    "build:types": "run-s build:types:core build:types:subexports",
    "build:types:core": "tsc -p tsconfig.types.json",
    "build:types:subexports": "tsc -p tsconfig.subexports-types.json",
    "build:watch": "run-p build:transpile:watch build:types:watch",
    "build:dev:watch": "yarn build:watch",
    "build:transpile:watch": "rollup -c rollup.npm.config.mjs --watch",
    "build:types:watch": "tsc -p tsconfig.types.json --watch",
    "build:tarball": "npm pack",
    "circularDepCheck": "madge --circular src/index.client.ts && madge --circular src/index.server.ts && madge --circular src/index.types.ts && madge --circular src/solidrouter.client.ts && madge --circular src/solidrouter.server.ts && madge --circular src/solidrouter.ts && madge --circular src/middleware.ts",
    "clean": "rimraf build coverage sentry-solidstart-*.tgz ./*.d.ts ./*.d.ts.map ./client ./server",
    "fix": "eslint . --format stylish --fix",
    "lint": "eslint . --format stylish",
    "test": "yarn test:unit",
    "test:unit": "vitest run",
    "test:watch": "vitest --watch",
    "yalc:publish": "yalc publish --push --sig"
  },
  "volta": {
    "extends": "../../package.json"
  },
  "nx": {
    "targets": {
      "build:types": {
        "outputs": [
          "{projectRoot}/build/types",
          "{projectRoot}/client",
          "{projectRoot}/server",
          "{projectRoot}/*.d.ts",
          "{projectRoot}/*.d.ts.map"
        ]
      }
    }
  }
}<|MERGE_RESOLUTION|>--- conflicted
+++ resolved
@@ -78,7 +78,6 @@
   },
   "dependencies": {
     "@opentelemetry/instrumentation": "^0.52.1",
-<<<<<<< HEAD
     "@sentry/core": "8.26.0",
     "@sentry/node": "8.26.0",
     "@sentry/opentelemetry": "8.26.0",
@@ -86,15 +85,6 @@
     "@sentry/types": "8.26.0",
     "@sentry/utils": "8.26.0",
     "@sentry/vite-plugin": "2.22.3"
-=======
-    "@sentry/core": "8.27.0",
-    "@sentry/node": "8.27.0",
-    "@sentry/opentelemetry": "8.27.0",
-    "@sentry/solid": "8.27.0",
-    "@sentry/types": "8.27.0",
-    "@sentry/utils": "8.27.0",
-    "@sentry/vite-plugin": "2.19.0"
->>>>>>> 3964548c
   },
   "devDependencies": {
     "@solidjs/router": "^0.13.4",

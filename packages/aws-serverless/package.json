{
  "name": "@sentry/aws-serverless",
  "version": "8.18.0",
  "description": "Official Sentry SDK for AWS Lambda and AWS Serverless Environments",
  "repository": "git://github.com/getsentry/sentry-javascript.git",
  "homepage": "https://github.com/getsentry/sentry-javascript/tree/master/packages/serverless",
  "author": "Sentry",
  "license": "MIT",
  "engines": {
    "node": ">=14.18"
  },
  "files": [
    "/build/npm",
    "/build/import-hook.mjs",
    "/build/loader-hook.mjs"
  ],
  "main": "build/npm/cjs/index.js",
  "types": "build/npm/types/index.d.ts",
  "exports": {
    "./package.json": "./package.json",
    ".": {
      "import": {
        "types": "./build/npm/types/index.d.ts",
        "default": "./build/npm/esm/index.js"
      },
      "require": {
        "types": "./build/npm/types/index.d.ts",
        "default": "./build/npm/cjs/index.js"
      }
    },
    "./import": {
      "import": {
        "default": "./build/import-hook.mjs"
      }
    },
    "./loader": {
      "import": {
        "default": "./build/loader-hook.mjs"
      }
    },
    "./awslambda-auto": {
      "require": {
        "default": "./build/npm/cjs/awslambda-auto.js"
      },
      "import": {
        "default": "./build/npm/esm/awslambda-auto.js"
      }
    },
    "./dist/awslambda-auto": {
      "//": "@deprecated Use `./awslambda-auto` instead",
      "require": {
        "default": "./build/npm/cjs/awslambda-auto.js"
      }
    }
  },
  "typesVersions": {
    "<4.9": {
      "build/npm/types/index.d.ts": [
        "build/npm/types-ts3.8/index.d.ts"
      ]
    }
  },
  "publishConfig": {
    "access": "public"
  },
  "dependencies": {
    "@opentelemetry/instrumentation-aws-lambda": "0.42.0",
<<<<<<< HEAD
    "@opentelemetry/instrumentation-aws-sdk": "0.42.0",
    "@sentry/core": "8.18.0",
    "@sentry/node": "8.18.0",
    "@sentry/types": "8.18.0",
    "@sentry/utils": "8.18.0",
=======
    "@opentelemetry/instrumentation-aws-sdk": "0.43.0",
    "@sentry/core": "8.17.0",
    "@sentry/node": "8.17.0",
    "@sentry/types": "8.17.0",
    "@sentry/utils": "8.17.0",
>>>>>>> 52eb466c
    "@types/aws-lambda": "^8.10.62"
  },
  "devDependencies": {
    "@types/node": "^14.18.0"
  },
  "scripts": {
    "build": "run-p build:transpile build:types build:bundle",
    "build:bundle": "yarn build:layer",
    "build:layer": "yarn ts-node scripts/buildLambdaLayer.ts",
    "build:dev": "run-p build:transpile build:types",
    "build:transpile": "rollup -c rollup.npm.config.mjs && yarn build:layer",
    "build:types": "run-s build:types:core build:types:downlevel",
    "build:types:core": "tsc -p tsconfig.types.json",
    "build:types:downlevel": "yarn downlevel-dts build/npm/types build/npm/types-ts3.8 --to ts3.8",
    "build:watch": "run-p build:transpile:watch build:types:watch",
    "build:dev:watch": "yarn build:watch",
    "build:transpile:watch": "rollup -c rollup.npm.config.mjs --watch",
    "build:types:watch": "tsc -p tsconfig.types.json --watch",
    "build:tarball": "npm pack",
    "circularDepCheck": "madge --circular src/index.ts",
    "clean": "rimraf build dist-awslambda-layer coverage sentry-serverless-*.tgz",
    "fix": "eslint . --format stylish --fix",
    "lint": "eslint . --format stylish",
    "test": "jest",
    "test:watch": "jest --watch",
    "yalc:publish": "yalc publish --push --sig"
  },
  "volta": {
    "extends": "../../package.json"
  },
  "sideEffects": false,
  "nx": {
    "targets": {
      "build:bundle": {
        "dependsOn": [
          "build:transpile",
          "build:types"
        ],
        "outputs": [
          "{projectRoot}/build/aws"
        ]
      }
    }
  }
}<|MERGE_RESOLUTION|>--- conflicted
+++ resolved
@@ -65,19 +65,11 @@
   },
   "dependencies": {
     "@opentelemetry/instrumentation-aws-lambda": "0.42.0",
-<<<<<<< HEAD
-    "@opentelemetry/instrumentation-aws-sdk": "0.42.0",
+    "@opentelemetry/instrumentation-aws-sdk": "0.43.0",
     "@sentry/core": "8.18.0",
     "@sentry/node": "8.18.0",
     "@sentry/types": "8.18.0",
     "@sentry/utils": "8.18.0",
-=======
-    "@opentelemetry/instrumentation-aws-sdk": "0.43.0",
-    "@sentry/core": "8.17.0",
-    "@sentry/node": "8.17.0",
-    "@sentry/types": "8.17.0",
-    "@sentry/utils": "8.17.0",
->>>>>>> 52eb466c
     "@types/aws-lambda": "^8.10.62"
   },
   "devDependencies": {
